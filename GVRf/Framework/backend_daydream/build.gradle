--- conflicted
+++ resolved
@@ -1,105 +1,96 @@
-apply plugin: 'com.android.library'
-
-repositories {
-    flatDir {
-        dirs 'src/main/libs'
-    }
-    // For GVR components, the official source of the .aars is the Google
-    // repository.
-    maven {
-        url "http://google.bintray.com/googlevr"
-    }
-}
-
-android {
-    publishNonDefault !gradle.getStartParameter().taskNames.contains('uploadArchives')
-    compileSdkVersion 26
-    buildToolsVersion '26.0.3'
-
-    defaultConfig {
-        minSdkVersion 21
-        targetSdkVersion 24
-        externalNativeBuild {
-            cmake {
-                arguments.add('-DANDROID_TOOLCHAIN=gcc')
-            }
-        }
-        ndk {
-            moduleName "gvrf-daydream"
-            if (rootProject.hasProperty("ARM64")) {
-                abiFilters "arm64-v8a"
-            } else {
-                abiFilters "armeabi-v7a"
-            }
-        }
-    }
-
-    buildTypes {
-        debug {
-            debuggable = true
-            jniDebuggable = true
-        }
-        release {
-            minifyEnabled false
-            proguardFiles getDefaultProguardFile('proguard-android.txt'), 'proguard-project.txt'
-        }
-    }
-
-    externalNativeBuild {
-        cmake {
-            path 'src/main/jni/CMakeLists.txt'
-        }
-    }
-
-    packagingOptions {
-        exclude 'lib/armeabi-v7a/libgvr.so'
-        exclude 'lib/arm64-v8a/libgvr.so'
-    }
-}
-
-<<<<<<< HEAD
-project.ext.jomlVersion = "1.9.3-SNAPSHOT"
-=======
-project.ext.jomlVersion = "1.9.1-SNAPSHOT"
-project.ext.daydreamVersion = '1.101.0'
->>>>>>> b0942d39
-
-dependencies {
-    compile fileTree(include: ['*.jar'], dir: 'libs')
-    compile fileTree(include: ['*.jar'], dir: 'src/main/libs')
-<<<<<<< HEAD
-    compile 'com.google.vr:sdk-base:1.101.0'
-    compile 'com.google.vr:sdk-controller:1.101.0'
-=======
-    compile "com.google.vr:sdk-base:${daydreamVersion}"
-    compile "com.google.vr:sdk-controller:${daydreamVersion}"
->>>>>>> b0942d39
-    compile project(':framework')
-    compile "org.joml:joml-android:${jomlVersion}"
-}
-
-clean {}.doLast {
-    def gearvrfLibs = project.rootDir.absolutePath + "/../gearvrf-libs"
-    if (file(gearvrfLibs).exists()) {
-        project.delete(gearvrfLibs + '/' + project.name + '-release.aar')
-        project.delete(gearvrfLibs + '/' + project.name + '-debug.aar')
-    }
-}
-
-task copyJarToBin(type: Copy) {
-    outputs.upToDateWhen { false }
-    from tasks.matching { it.name.startsWith('bundle') }
-    into project.rootDir.absolutePath + "/../gearvrf-libs"
-}
-
-tasks.whenTaskAdded { task ->
-    if (task.name == 'bundleDebug') {
-        task.finalizedBy(copyJarToBin)
-    } else if (task.name == 'bundleRelease') {
-        task.finalizedBy(copyJarToBin)
-    } else if (task.name == 'externalNativeBuildRelease') {
-        task.dependsOn ":framework:externalNativeBuildRelease"
-    } else if (task.name == 'externalNativeBuildDebug') {
-        task.dependsOn ":framework:externalNativeBuildDebug"
-    }
+apply plugin: 'com.android.library'
+
+repositories {
+    flatDir {
+        dirs 'src/main/libs'
+    }
+    // For GVR components, the official source of the .aars is the Google
+    // repository.
+    maven {
+        url "http://google.bintray.com/googlevr"
+    }
+}
+
+android {
+    publishNonDefault !gradle.getStartParameter().taskNames.contains('uploadArchives')
+    compileSdkVersion 26
+    buildToolsVersion '26.0.3'
+
+    defaultConfig {
+        minSdkVersion 21
+        targetSdkVersion 24
+        externalNativeBuild {
+            cmake {
+                arguments.add('-DANDROID_TOOLCHAIN=gcc')
+            }
+        }
+        ndk {
+            moduleName "gvrf-daydream"
+            if (rootProject.hasProperty("ARM64")) {
+                abiFilters "arm64-v8a"
+            } else {
+                abiFilters "armeabi-v7a"
+            }
+        }
+    }
+
+    buildTypes {
+        debug {
+            debuggable = true
+            jniDebuggable = true
+        }
+        release {
+            minifyEnabled false
+            proguardFiles getDefaultProguardFile('proguard-android.txt'), 'proguard-project.txt'
+        }
+    }
+
+    externalNativeBuild {
+        cmake {
+            path 'src/main/jni/CMakeLists.txt'
+        }
+    }
+
+    packagingOptions {
+        exclude 'lib/armeabi-v7a/libgvr.so'
+        exclude 'lib/arm64-v8a/libgvr.so'
+    }
+}
+
+project.ext.jomlVersion = "1.9.3-SNAPSHOT"
+project.ext.daydreamVersion = '1.101.0'
+
+dependencies {
+    compile fileTree(include: ['*.jar'], dir: 'libs')
+    compile fileTree(include: ['*.jar'], dir: 'src/main/libs')
+    compile "com.google.vr:sdk-base:${daydreamVersion}"
+    compile "com.google.vr:sdk-controller:${daydreamVersion}"
+    compile project(':framework')
+    compile "org.joml:joml-android:${jomlVersion}"
+}
+
+clean {}.doLast {
+    def gearvrfLibs = project.rootDir.absolutePath + "/../gearvrf-libs"
+    if (file(gearvrfLibs).exists()) {
+        project.delete(gearvrfLibs + '/' + project.name + '-release.aar')
+        project.delete(gearvrfLibs + '/' + project.name + '-debug.aar')
+    }
+}
+
+task copyJarToBin(type: Copy) {
+    outputs.upToDateWhen { false }
+    from tasks.matching { it.name.startsWith('bundle') }
+    into project.rootDir.absolutePath + "/../gearvrf-libs"
+}
+
+tasks.whenTaskAdded { task ->
+    if (task.name == 'bundleDebug') {
+        task.finalizedBy(copyJarToBin)
+    } else if (task.name == 'bundleRelease') {
+        task.finalizedBy(copyJarToBin)
+    } else if (task.name == 'externalNativeBuildRelease') {
+        task.dependsOn ":framework:externalNativeBuildRelease"
+    } else if (task.name == 'externalNativeBuildDebug') {
+        task.dependsOn ":framework:externalNativeBuildDebug"
+    }
 }