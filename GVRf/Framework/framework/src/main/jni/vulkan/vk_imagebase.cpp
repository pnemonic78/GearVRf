--- conflicted
+++ resolved
@@ -315,10 +315,7 @@
             imageBlit.srcSubresource.aspectMask = VK_IMAGE_ASPECT_COLOR_BIT;
             imageBlit.srcSubresource.layerCount = 1;
             imageBlit.srcSubresource.mipLevel = i-1;
-<<<<<<< HEAD
-=======
             imageBlit.srcSubresource.baseArrayLayer = j;
->>>>>>> 8af7d463
             imageBlit.srcOffsets[1].x = int32_t(bitmapInfos[j].width >> (i - 1)) == 0 ? 1 : int32_t(bitmapInfos[j].width >> (i - 1));
             imageBlit.srcOffsets[1].y = int32_t(bitmapInfos[j].height >> (i - 1)) == 0 ? 1 : int32_t(bitmapInfos[j].height >> (i - 1));
 
