--- conflicted
+++ resolved
@@ -17,11 +17,7 @@
 
 android {
     compileSdkVersion 26
-<<<<<<< HEAD
-    buildToolsVersion '26.0.3'
-=======
     buildToolsVersion "26.0.3"
->>>>>>> b0942d39
 
     defaultConfig {
         applicationId "org.gearvrf.weartouchpad"
